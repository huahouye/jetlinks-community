package org.jetlinks.community.gateway.spring;

import io.netty.buffer.ByteBuf;
import org.hswebframework.web.bean.FastBeanCopier;
import org.hswebframework.web.proxy.Proxy;
import org.jetlinks.core.message.codec.EncodedMessage;
import org.jetlinks.community.gateway.EncodableMessage;
import org.jetlinks.community.gateway.TopicMessage;
import org.reactivestreams.Publisher;
import org.springframework.util.ClassUtils;
import reactor.core.publisher.Mono;

import java.lang.reflect.Method;
import java.util.StringJoiner;
import java.util.function.BiFunction;

class ProxyMessageListener implements MessageListener {
    private final Class<?> paramType;
    private final Object target;

    BiFunction<Object, Object, Object> proxy;

    @SuppressWarnings("all")
    ProxyMessageListener(Object target, Method method) {
        this.target = target;
        Class<?>[] parameterTypes = method.getParameterTypes();
        if (parameterTypes.length > 1) {
            throw new UnsupportedOperationException("unsupported method [" + method + "] parameter");
        }
        if (parameterTypes.length == 1) {
            paramType = parameterTypes[0];
        } else {
            paramType = Void.class;
        }

        Class<?> targetType = ClassUtils.getUserClass(target);

        StringJoiner code = new StringJoiner("\n");

        code.add("public Object apply(Object target,Object param){");
        code.add(targetType.getName() + " _target = (" + targetType.getName() + ")target;");

        String invokeCode;
        if (paramType != Void.class) {
            code.add(paramType.getName() + " _param = (" + paramType.getName() + ")param;");
            invokeCode = " _target." + method.getName() + "(_param);";
        } else {
            invokeCode = " _target." + method.getName() + "();";
        }
        if (method.getReturnType() != Void.TYPE) {
            code.add("return " + invokeCode);
        } else {
            code.add(invokeCode)
                .add("return null;");
        }

        code.add("}");

        this.proxy = Proxy.create(BiFunction.class)
            .addMethod(code.toString())
            .newInstance();
    }

    Object convert(TopicMessage message) {
        if (paramType.isAssignableFrom(TopicMessage.class)) {
            return message;
        }
        if (paramType.isAssignableFrom(EncodedMessage.class)) {
            return message.getMessage();
        }
        if (paramType.isAssignableFrom(ByteBuf.class)) {
            return message.getMessage().getPayload();
        }

<<<<<<< HEAD
        if (message.getMessage() instanceof EncodableMessage) {
            Object payload = ((EncodableMessage) message.getMessage()).getNativePayload();
            if(paramType.isInstance(payload)){
                return payload;
            }
            return FastBeanCopier.DEFAULT_CONVERT.convert(payload, paramType, new Class[]{});
=======
        Object payload = message.convertMessage();
        if (paramType.isInstance(payload)) {
            return payload;
>>>>>>> a5d59bf7
        }
        if (payload instanceof byte[]) {
            return payload;
        }
        return FastBeanCopier.DEFAULT_CONVERT.convert(payload, paramType, new Class[]{});

    }

    @Override
    public Mono<Void> onMessage(TopicMessage message) {
        return Mono.defer(() -> {
            Object val = proxy.apply(target, convert(message));
            if (val instanceof Publisher) {
                return Mono.from((Publisher<?>) val).then();
            }
            return Mono.empty();
        });
    }
}<|MERGE_RESOLUTION|>--- conflicted
+++ resolved
@@ -72,18 +72,9 @@
             return message.getMessage().getPayload();
         }
 
-<<<<<<< HEAD
-        if (message.getMessage() instanceof EncodableMessage) {
-            Object payload = ((EncodableMessage) message.getMessage()).getNativePayload();
-            if(paramType.isInstance(payload)){
-                return payload;
-            }
-            return FastBeanCopier.DEFAULT_CONVERT.convert(payload, paramType, new Class[]{});
-=======
         Object payload = message.convertMessage();
         if (paramType.isInstance(payload)) {
             return payload;
->>>>>>> a5d59bf7
         }
         if (payload instanceof byte[]) {
             return payload;
